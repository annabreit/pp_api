--- conflicted
+++ resolved
@@ -47,16 +47,14 @@
         :param text: text
         :param pid: id of project
         :param lang: language
-<<<<<<< HEAD
 
         Other parameters:
         :param auth_data:
         :param session:
         :param server: server url
-=======
         :param force_json If True, text is sent in the body of the post request in the "text" field of a json object.
                           otherwise, it is sent as part of a form-data POST request, in a field named "file".
->>>>>>> bd093402
+
         :return: response object
         """
         lang = self.lang if lang == None else lang
