import requests
from json import JSONDecodeError

import simplejson

from decouple import config

def get_session(session, auth_data):
    if session is None:
        if auth_data is None:
            auth_data = get_auth_data()
        session = requests.session()
    if auth_data is not None:
        session.auth = auth_data
    return session


def get_auth_data(env_username='PP_USER', env_password='PP_PASSWORD'):
    username = config(env_username)
    pw = config(env_password)
    auth_data = (username, pw)
    assert username and pw
    return auth_data


def subdict(fromdict, fields, default=None,  force=False):
    """
    Return a dictionary with the specified selection of keys from `fromdict`.
    If `default` is not None or `force` is true, set missing requested keys to
    the value of `default`.
    (Argument `force` is only needed if the desired default is None)
    """
    if default is not None:
        force = True
    return { k: fromdict.get(k, default) for k in fields if k in fromdict or force }


def check_status_and_raise(response, logger=None, data=None, log_text=False):
    """
    Call the raise_for_status() method of the response, which will
    raise an HTTPError if an error response was received.
    But enrich it with information from our API, and also log
    the call parameters to module_logger.

    :param response: `requests` response object
    :param data: dictionary of call parameters, to include in log
    :param log_text: If true, add the content of `response.text` to the log
    :return: None
    """

    # Nothing to do on success
    if response.status_code == requests.codes.ok:
        return None

    method = response.request.method
    target_url = response.request.url

    # json() chokes on empty response text, so bypass it
    if response.text:
        try:
            content = response.json()
<<<<<<< HEAD
        except simplejson.errors.JSONDecodeError:
            content = response.text
=======
        except JSONDecodeError:
            # Sometimes the error message is not json at all, but html;
            # just wrap it for the benefit of later code
            content = { "errorMessage": response.text }
>>>>>>> 8519921c
    else:
        content = {}

    # Our JSON error messages are labelled inconsistently:
    # "errorMessage" for Extractor bad arguments?
    message = content.get("errorMessage", "")
    # "responseBase -> message" for "Concept Index is empty" == no extraction model
    if not message and "responseBase" in content:
        message = content["responseBase"].get("message", "")

    # response.reason seems to be already included in the exception

    if message:
        extra = "API error message: {}\n".format(message)
    else:
        extra = None

    # Log the error
    logged = 'URL of the failed {} request: {}\n'.format(method, target_url)

    if data:
        logged += 'JSON data of the failed {} request: {}\n'.format(method, data)

    # GraphSearch logging includes the `text` field:
    if log_text and getattr(response, "text"):
        logged += 'Response text: {}'.format(response.text)

    # Add error details from json envelope, if we found any
    if extra:
        logged += extra

    # Log it all
    if logger:
        logger.error(logged)

    # If we have a message to add, capture and enrich the exception
    if extra:
        try:
            response.raise_for_status()
        except Exception as e:
            raise type(e)(str(e) + "\n" + extra)
    else:
        response.raise_for_status()<|MERGE_RESOLUTION|>--- conflicted
+++ resolved
@@ -59,15 +59,10 @@
     if response.text:
         try:
             content = response.json()
-<<<<<<< HEAD
         except simplejson.errors.JSONDecodeError:
-            content = response.text
-=======
-        except JSONDecodeError:
             # Sometimes the error message is not json at all, but html;
             # just wrap it for the benefit of later code
             content = { "errorMessage": response.text }
->>>>>>> 8519921c
     else:
         content = {}
 
